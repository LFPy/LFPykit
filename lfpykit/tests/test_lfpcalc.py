#!/usr/bin/env python
# -*- coding: utf-8 -*-
"""Copyright (C) 2012 Computational Neuroscience Group, NMBU.

This program is free software: you can redistribute it and/or modify
it under the terms of the GNU General Public License as published by
the Free Software Foundation, either version 3 of the License, or
(at your option) any later version.

This program is distributed in the hope that it will be useful,
but WITHOUT ANY WARRANTY; without even the implied warranty of
MERCHANTABILITY or FITNESS FOR A PARTICULAR PURPOSE.  See the
GNU General Public License for more details.

"""

import unittest
import numpy as np
from lfpykit import lfpcalc, CellGeometry


class testLfpCalc(unittest.TestCase):
    """
    test module lfpykit.lfpcalc
    """

    def test_lfpcalc_return_dist_from_segments_00(self):
        """test function lfpcalc.return_dist_from_segments"""
        cell = DummyCell()
        dist, clostest_point = lfpcalc.return_dist_from_segments(
            cell.x[:, 0], cell.y[:, 0],
            cell.z[:, 0], cell.x[:, -1],
            cell.y[:, -1], cell.z[:, -1],
            [1, 10, 0])
        np.testing.assert_equal([10], dist)
        np.testing.assert_equal([1, 0, 0], clostest_point.T[0])

        dist, clostest_point = lfpcalc.return_dist_from_segments(
            cell.x[:, 0], cell.y[:, 0],
            cell.z[:, 0], cell.x[:, -1],
            cell.y[:, -1], cell.z[:, -1],
            [-1, 10, 0])
        np.testing.assert_equal([np.sqrt(101)], dist)
        np.testing.assert_equal([0, 0, 0], clostest_point.T[0])

    def test_lfpcalc_calc_lfp_pointsource_00(self):
        """Test that function lfpcalc.calc_lfp_pointsource
        reproduces analytic formula"""
        sigma = 0.3
        cell = DummyCell()
        np.testing.assert_equal(1. / (4 * np.pi * sigma),
<<<<<<< HEAD
                                lfpcalc.calc_lfp_pointsource(cell.x, cell.y, cell.z,
                                                             x=0.5, y=0, z=1,
                                                             sigma=sigma,
                                                             r_limit=cell.d / 2
                                                             ))
=======
                                lfpcalc.calc_lfp_pointsource(
                                    cell.x, cell.y, cell.z,
            x=0.5, y=0, z=1,
            sigma=sigma,
            r_limit=cell.d / 2
        ))
>>>>>>> 969e4397

    def test_lfpcalc_calc_lfp_pointsource_moi_00(self):
        """
        Test slice where all layers have same conductivity reproduces
        isotropic case.
        """
        sigma_T = 0.3
        sigma_G = 0.3
        sigma_S = 0.3
        h = 300
        steps = 20
        cell = DummyCell(np.array([[h / 2, h / 2]]))

<<<<<<< HEAD
        in_vivo = lfpcalc.calc_lfp_pointsource(cell.x, cell.y, cell.z,
                                               x=0.5, y=0, z=1, sigma=sigma_T,
                                               r_limit=cell.d / 2)
        in_vitro = lfpcalc.calc_lfp_pointsource_moi(cell.x, cell.y, cell.z,
                                                    x=0.5, y=0, z=1,
                                                    sigma_T=sigma_T,
                                                    sigma_G=sigma_G,
                                                    sigma_S=sigma_S,
                                                    r_limit=cell.d / 2,
                                                    h=h,
                                                    steps=steps)
=======
        in_vivo = lfpcalc.calc_lfp_pointsource(
            cell.x, cell.y, cell.z,
            x=0.5, y=0, z=1, sigma=sigma_T,
            r_limit=cell.d / 2)
        in_vitro = lfpcalc.calc_lfp_pointsource_moi(
            cell.x, cell.y, cell.z,
            x=0.5, y=0, z=1,
            sigma_T=sigma_T,
            sigma_G=sigma_G,
            sigma_S=sigma_S,
            r_limit=cell.d / 2,
            h=h,
            steps=steps)
>>>>>>> 969e4397

        np.testing.assert_equal(in_vivo, in_vitro)

    def test_lfpcalc_calc_lfp_pointsource_moi_01(self):
        """
        Test that ECoG scenario gives expected analytical result
        """

        sigma_T = 0.3
        sigma_G = 0.3
        sigma_S = 1.5
        h = 5000
        steps = 20
        cell = DummyCell(x=np.array([[0, 0]]),
                         z=np.array([[h - 50, h - 50]]))

        source_scaling = (sigma_T - sigma_S) / (sigma_S + sigma_T)

        z = h - 20  # Recording position z <= h, z != cell.z.mean(axis=-1)[0]

        analytic = cell.imem[0] / (4 * np.pi * sigma_T) * (
            1 / np.abs(z - cell.z.mean(axis=-1)[0]) +  # real source
            # image source
            source_scaling / np.abs(z - (2 * h - cell.z.mean(axis=-1)[0]))
        )

<<<<<<< HEAD
        moi_method_lfpy = lfpcalc.calc_lfp_pointsource_moi(cell.x, cell.y, cell.z,
                                                           x=0., y=0, z=z,
                                                           sigma_T=sigma_T,
                                                           sigma_G=sigma_G,
                                                           sigma_S=sigma_S,
                                                           r_limit=cell.d / 2,
                                                           h=h, steps=steps)
=======
        moi_method_lfpy = lfpcalc.calc_lfp_pointsource_moi(
            cell.x, cell.y, cell.z,
            x=0., y=0, z=z,
            sigma_T=sigma_T,
            sigma_G=sigma_G,
            sigma_S=sigma_S,
            r_limit=cell.d / 2,
            h=h, steps=steps)
>>>>>>> 969e4397

        np.testing.assert_equal(analytic, moi_method_lfpy)

    def test_lfpcalc_calc_lfp_pointsource_moi_02(self):
        """
        Very close to point source, in vivo and in vitro have similar results,
        e.g., the positions should be adjusted similarly.
        """
        sigma_T = 0.3
        sigma_G = 0.0
        sigma_S = 1.5
        h = 2000
        steps = 20
        cell = DummyCell(z=np.array([[h / 2, h / 2]]))

        in_vivo = lfpcalc.calc_lfp_pointsource(cell.x, cell.y, cell.z,
                                               x=0.5, y=0, z=h / 2,
                                               sigma=sigma_T,
                                               r_limit=cell.d / 2)
        in_vitro = lfpcalc.calc_lfp_pointsource_moi(cell.x, cell.y, cell.z,
                                                    x=0.5, y=0, z=h / 2,
                                                    sigma_T=sigma_T,
                                                    sigma_G=sigma_G,
                                                    sigma_S=sigma_S,
                                                    r_limit=cell.d / 2,
                                                    h=h,
                                                    steps=steps)

        np.testing.assert_almost_equal(in_vivo, in_vitro, 4)

    def test_lfpcalc_calc_lfp_linesource_moi_00(self):
        """
        Very close to point source, in vivo and in vitro have similar results,
        e.g., the positions should be adjusted similarly.
        """
        sigma_T = 0.3
        sigma_G = 0.0
        sigma_S = 0.3
        h = 200

        steps = 20
        cell = DummyCell()

        in_vivo = lfpcalc.calc_lfp_linesource(cell.x, cell.y, cell.z,
                                              x=0.5, y=0, z=0, sigma=sigma_T,
                                              r_limit=cell.d / 2)
        in_vitro = lfpcalc.calc_lfp_linesource_moi(cell.x, cell.y, cell.z,
                                                   x=0.5, y=0, z=0,
                                                   sigma_T=sigma_T,
                                                   sigma_G=sigma_G,
                                                   sigma_S=sigma_S,
                                                   r_limit=cell.d / 2,
                                                   h=h,
                                                   steps=steps)

        np.testing.assert_almost_equal(2 * in_vivo, in_vitro, 4)

    def test_lfpcalc_calc_lfp_pointsource_moi_03(self):
        """
        Very close to point source, in vivo and in vitro have similar results,
        e.g., the positions should be adjusted similarly.
        """
        sigma_T = 0.3
        sigma_G = 0.0
        sigma_S = 1.5
        h = 2000
        steps = 20
        cell = DummyCell()

        in_vivo = lfpcalc.calc_lfp_root_as_point(cell.x, cell.y, cell.z,
                                                 x=0.0, y=0, z=0,
                                                 sigma=sigma_T,
                                                 r_limit=cell.d / 2)
        in_vitro = lfpcalc.calc_lfp_root_as_point_moi(cell.x, cell.y, cell.z,
                                                      x=0.0, y=0, z=0,
                                                      sigma_T=sigma_T,
                                                      sigma_G=sigma_G,
                                                      sigma_S=sigma_S,
                                                      r_limit=cell.d / 2,
                                                      h=h,
                                                      steps=steps)

        np.testing.assert_almost_equal(2 * in_vivo, in_vitro, 4)

    def test_lfpcalc_calc_lfp_linesource_00(self):
        """
        Test that calc_lfp_linesource method does not give infinite potential
        """
        sigma_T = 0.3
        cell = DummyCell()

        in_vivo = lfpcalc.calc_lfp_linesource(cell.x, cell.y, cell.z,
                                              x=0.5, y=0.0, z=0, sigma=sigma_T,
                                              r_limit=cell.d / 2)[0]
        np.testing.assert_array_less(in_vivo, 1e12)

    def test_lfpcalc_calc_lfp_pointsource_moi_04(self):
        """
        Test that slice with zero-conductivity MEA region (z<0) has twice
        the potential as in vivo case at MEA electrode plane
        """
        sigma_T = 0.3
        sigma_G = 0.0
        sigma_S = 0.3
        h = 200
        steps = 3

        cell = DummyCell(z=np.array([[50, 50]]))

        in_vivo = lfpcalc.calc_lfp_pointsource(cell.x, cell.y, cell.z,
                                               x=50., y=0, z=0,
                                               sigma=sigma_T,
                                               r_limit=cell.d / 2)
        in_vitro = lfpcalc.calc_lfp_pointsource_moi(cell.x, cell.y, cell.z,
                                                    x=50, y=0, z=0,
                                                    sigma_T=sigma_T,
                                                    sigma_G=sigma_G,
                                                    sigma_S=sigma_S,
                                                    r_limit=cell.d / 2,
                                                    h=h,
                                                    steps=steps)

        np.testing.assert_almost_equal(2 * in_vivo, in_vitro, decimal=9)

    def test_lfpcalc_calc_lfp_linesource_moi_01(self):
        """
        Test that slice with zero conductivity in MEA region (z<0) has twice
        the potential as in vivo case at MEA electrode plane
        """
        sigma_T = 0.3
        sigma_G = 0.0
        sigma_S = 0.3
        h = 200
        steps = 3

        cell = DummyCell(z=np.array([[50, 50]]))

        in_vivo = lfpcalc.calc_lfp_linesource(cell.x, cell.y, cell.z,
                                              x=50., y=0, z=0,
                                              sigma=sigma_T,
                                              r_limit=cell.d / 2)
        in_vitro = lfpcalc.calc_lfp_linesource_moi(cell.x, cell.y, cell.z,
                                                   x=50, y=0, z=0,
                                                   sigma_T=sigma_T,
                                                   sigma_G=sigma_G,
                                                   sigma_S=sigma_S,
                                                   r_limit=cell.d / 2,
                                                   h=h,
                                                   steps=steps)

        np.testing.assert_almost_equal(2 * in_vivo, in_vitro, decimal=9)

    def test_lfpcalc_calc_lfp_root_as_point_moi_doubling(self):
        """
        Test that slice with zero conductivity in MEA region (z<0) has twice
        the potential as in vivo case at MEA electrode plane
        """
        sigma_T = 0.3
        sigma_G = 0.0
        sigma_S = 0.3
        h = 200
        steps = 3

        cell = DummyCell(z=np.array([[50, 50]]))

        in_vivo = lfpcalc.calc_lfp_root_as_point(cell.x, cell.y, cell.z,
                                                 x=50., y=0, z=0,
                                                 sigma=sigma_T,
                                                 r_limit=cell.d / 2)
        in_vitro = lfpcalc.calc_lfp_root_as_point_moi(cell.x, cell.y, cell.z,
                                                      x=50, y=0, z=0,
                                                      sigma_T=sigma_T,
                                                      sigma_G=sigma_G,
                                                      sigma_S=sigma_S,
                                                      r_limit=cell.d / 2,
                                                      h=h,
                                                      steps=steps)

        np.testing.assert_almost_equal(2 * in_vivo, in_vitro, decimal=9)

    def test_lfpcalc_calc_lfp_pointsource_moi_saline_effect(self):
        """
        Test that the saline bath decreases signal as expected
        """
        sigma_T = 0.3
        sigma_G = 0.0
        sigma_S = 1.5
        h = 200
        steps = 20

        cell = DummyCell(z=np.array([[100, 100]]))

        with_saline = lfpcalc.calc_lfp_pointsource_moi(cell.x, cell.y, cell.z,
                                                       x=0, y=0, z=0,
                                                       sigma_T=sigma_T,
                                                       sigma_G=sigma_G,
                                                       sigma_S=sigma_S,
                                                       r_limit=cell.d / 2,
                                                       h=h,
                                                       steps=steps)

<<<<<<< HEAD
        without_saline = lfpcalc.calc_lfp_pointsource_moi(cell.x, cell.y, cell.z,
                                                          x=0, y=0, z=0,
                                                          sigma_T=sigma_T,
                                                          sigma_G=sigma_G,
                                                          sigma_S=sigma_T,
                                                          r_limit=cell.d / 2,
                                                          h=h,
                                                          steps=steps)
=======
        without_saline = lfpcalc.calc_lfp_pointsource_moi(
            cell.x, cell.y, cell.z,
            x=0, y=0, z=0,
            sigma_T=sigma_T,
            sigma_G=sigma_G,
            sigma_S=sigma_T,
            r_limit=cell.d / 2,
            h=h,
            steps=steps)
>>>>>>> 969e4397

        np.testing.assert_array_less(with_saline, without_saline)

    def test_lfpcalc_calc_lfp_linesource_moi_saline_effect(self):
        """
        Test that the saline bath decreases signal as expected
        """
        sigma_T = 0.3
        sigma_G = 0.0
        sigma_S = 1.5
        h = 200
        steps = 20

        cell = DummyCell(z=np.array([[100, 100]]))

        with_saline = lfpcalc.calc_lfp_linesource_moi(cell.x, cell.y, cell.z,
                                                      x=0, y=0, z=0,
                                                      sigma_T=sigma_T,
                                                      sigma_G=sigma_G,
                                                      sigma_S=sigma_S,
                                                      r_limit=cell.d / 2,
                                                      h=h,
                                                      steps=steps)

<<<<<<< HEAD
        without_saline = lfpcalc.calc_lfp_linesource_moi(cell.x, cell.y, cell.z,
                                                         x=0, y=0, z=0,
                                                         sigma_T=sigma_T,
                                                         sigma_G=sigma_G,
                                                         sigma_S=sigma_T,
                                                         r_limit=cell.d / 2,
                                                         h=h,
                                                         steps=steps)
=======
        without_saline = lfpcalc.calc_lfp_linesource_moi(
            cell.x, cell.y, cell.z,
            x=0, y=0, z=0,
            sigma_T=sigma_T,
            sigma_G=sigma_G,
            sigma_S=sigma_T,
            r_limit=cell.d / 2,
            h=h,
            steps=steps)
>>>>>>> 969e4397

        np.testing.assert_array_less(with_saline, without_saline)

    def test_lfpcalc_calc_lfp_root_as_point_moi_saline_effect(self):
        """
        Test that the saline bath decreases signal as expected
        """
        sigma_T = 0.3
        sigma_G = 0.0
        sigma_S = 1.5
        h = 200
        steps = 20

        cell = DummyCell(z=np.array([[100, 100]]))

<<<<<<< HEAD
        with_saline = lfpcalc.calc_lfp_root_as_point_moi(cell.x, cell.y, cell.z,
                                                         x=0, y=0, z=0,
                                                         sigma_T=sigma_T,
                                                         sigma_G=sigma_G,
                                                         sigma_S=sigma_S,
                                                         r_limit=cell.d / 2,
                                                         h=h,
                                                         steps=steps)

        without_saline = lfpcalc.calc_lfp_root_as_point_moi(cell.x, cell.y, cell.z,
                                                            x=0, y=0, z=0,
                                                            sigma_T=sigma_T,
                                                            sigma_G=sigma_G,
                                                            sigma_S=sigma_T,
                                                            r_limit=cell.d / 2,
                                                            h=h,
                                                            steps=steps)
=======
        with_saline = lfpcalc.calc_lfp_root_as_point_moi(
            cell.x, cell.y, cell.z,
            x=0, y=0, z=0,
            sigma_T=sigma_T,
            sigma_G=sigma_G,
            sigma_S=sigma_S,
            r_limit=cell.d / 2,
            h=h,
            steps=steps)

        without_saline = lfpcalc.calc_lfp_root_as_point_moi(
            cell.x, cell.y, cell.z,
            x=0, y=0, z=0,
            sigma_T=sigma_T,
            sigma_G=sigma_G,
            sigma_S=sigma_T,
            r_limit=cell.d / 2,
            h=h,
            steps=steps)
>>>>>>> 969e4397

        np.testing.assert_array_less(with_saline, without_saline)

    def test_lfpcalc_calc_lfp_pointsource_moi_20steps(self):
        """
        Test that the calc_lfp_pointsource_moi reproduces previously known
        nummerical value
        """
        sigma_T = 0.3
        sigma_G = 0.0
        sigma_S = 1.5
        h = 200
        steps = 20

        correct = 0.00108189

        cell = DummyCell(x=np.array([[0., -200.]]), z=np.array(([[0., 220.]])))

<<<<<<< HEAD
        calculated = lfpcalc.calc_lfp_pointsource_moi(cell.x, cell.y, cell.z,
                                                      x=100, y=0, z=0,
                                                      sigma_T=sigma_T,
                                                      sigma_G=sigma_G,
                                                      sigma_S=sigma_S,
                                                      r_limit=cell.d / 2,
                                                      h=h,
                                                      steps=steps)
=======
        calculated = lfpcalc.calc_lfp_pointsource_moi(
            cell.x, cell.y, cell.z,
            x=100, y=0, z=0,
            sigma_T=sigma_T,
            sigma_G=sigma_G,
            sigma_S=sigma_S,
            r_limit=cell.d / 2,
            h=h,
            steps=steps)
>>>>>>> 969e4397

        np.testing.assert_almost_equal(correct, calculated, 5)

    def test_lfpcalc_calc_lfp_linesource_moi_20steps(self):
        """
        Test that the calc_lfp_linesource_moi reproduces previously known
        nummerical value
        """
        sigma_T = 0.3
        sigma_G = 0.0
        sigma_S = 1.5
        h = 200
        steps = 20

        correct = 0.00246539

        cell = DummyCell(x=np.array([[-100, 50]]),
                         z=np.array([[0, 110]]))

        calculated = lfpcalc.calc_lfp_linesource_moi(cell.x, cell.y, cell.z,
                                                     x=100, y=0, z=0,
                                                     sigma_T=sigma_T,
                                                     sigma_G=sigma_G,
                                                     sigma_S=sigma_S,
                                                     r_limit=cell.d / 2,
                                                     h=h,
                                                     steps=steps)

        np.testing.assert_almost_equal(correct, calculated, 5)

    def test_lfpcalc_calc_lfp_root_as_point_moi_20steps(self):
        """
        Test that the calc_lfp_root_as_point_moi reproduces previously known
        nummerical value
        """
        sigma_T = 0.3
        sigma_G = 0.0
        sigma_S = 1.5
        h = 200
        steps = 20

        correct = 0.00108189

        cell = DummyCell(x=np.array([[0, -200]]),
                         y=np.array([[0., 0.]]),
                         z=np.array([[0, 220]]))

        calculated = lfpcalc.calc_lfp_root_as_point_moi(cell.x, cell.y, cell.z,
                                                        x=100, y=0, z=0,
                                                        sigma_T=sigma_T,
                                                        sigma_G=sigma_G,
                                                        sigma_S=sigma_S,
                                                        r_limit=cell.d / 2,
                                                        h=h,
                                                        steps=steps)

        np.testing.assert_almost_equal(correct, calculated, 5)

    def test_lfpcalc_calc_lfp_pointsource_moi_infinite_slice(self):
        """
        Test that infinitely thick slice does not affect potential.
        """
        sigma_T = 0.3
        sigma_G = 0.0
        sigma_S = 1.5
        h = 1e10
        steps = 20

        cell = DummyCell(z=np.array([[100, 100]]))

        with_saline = lfpcalc.calc_lfp_pointsource_moi(cell.x, cell.y, cell.z,
                                                       x=0, y=0, z=50,
                                                       sigma_T=sigma_T,
                                                       sigma_G=sigma_G,
                                                       sigma_S=sigma_S,
                                                       r_limit=cell.d / 2,
                                                       h=h,
                                                       steps=steps)

<<<<<<< HEAD
        without_saline = lfpcalc.calc_lfp_pointsource_moi(cell.x, cell.y, cell.z,
                                                          x=0, y=0, z=50,
                                                          sigma_T=sigma_T,
                                                          sigma_G=sigma_G,
                                                          sigma_S=sigma_T,
                                                          r_limit=cell.d / 2,
                                                          h=h,
                                                          steps=steps)
=======
        without_saline = lfpcalc.calc_lfp_pointsource_moi(
            cell.x, cell.y, cell.z,
            x=0, y=0, z=50,
            sigma_T=sigma_T,
            sigma_G=sigma_G,
            sigma_S=sigma_T,
            r_limit=cell.d / 2,
            h=h,
            steps=steps)
>>>>>>> 969e4397

        np.testing.assert_almost_equal(with_saline, without_saline)

    def test_lfpcalc_calc_lfp_linesource_moi_infinite_slice(self):
        """
        Test that infinitely thick slice does not affect potential.
        """
        sigma_T = 0.3
        sigma_G = 0.0
        sigma_S = 1.5
        h = 1e10
        steps = 20

        cell = DummyCell(z=np.array([[100, 100]]))

        with_saline = lfpcalc.calc_lfp_linesource_moi(cell.x, cell.y, cell.z,
                                                      x=0, y=0, z=0,
                                                      sigma_T=sigma_T,
                                                      sigma_G=sigma_G,
                                                      sigma_S=sigma_S,
                                                      r_limit=cell.d / 2,
                                                      h=h,
                                                      steps=steps)

<<<<<<< HEAD
        without_saline = lfpcalc.calc_lfp_linesource_moi(cell.x, cell.y, cell.z,
                                                         x=0, y=0, z=0,
                                                         sigma_T=sigma_T,
                                                         sigma_G=sigma_G,
                                                         sigma_S=sigma_T,
                                                         r_limit=cell.d / 2,
                                                         h=h,
                                                         steps=steps)
=======
        without_saline = lfpcalc.calc_lfp_linesource_moi(
            cell.x,
            cell.y,
            cell.z,
            x=0,
            y=0,
            z=0,
            sigma_T=sigma_T,
            sigma_G=sigma_G,
            sigma_S=sigma_T,
            r_limit=cell.d / 2,
            h=h,
            steps=steps)
>>>>>>> 969e4397

        np.testing.assert_almost_equal(with_saline, without_saline)

    def test_lfpcalc_calc_lfp_root_as_point_moi_infinite_slice(self):
        """
        Test that infinitely thick slice does not affect potential.
        """
        sigma_T = 0.3
        sigma_G = 0.0
        sigma_S = 1.5
        h = 1e10
        steps = 20

        cell = DummyCell(z=np.array([[100, 100]]))

<<<<<<< HEAD
        with_saline = lfpcalc.calc_lfp_root_as_point_moi(cell.x, cell.y, cell.z,
                                                         x=0, y=0, z=0,
                                                         sigma_T=sigma_T,
                                                         sigma_G=sigma_G,
                                                         sigma_S=sigma_S,
                                                         r_limit=cell.d / 2,
                                                         h=h,
                                                         steps=steps)

        without_saline = lfpcalc.calc_lfp_root_as_point_moi(cell.x, cell.y, cell.z,
                                                            x=0, y=0, z=0,
                                                            sigma_T=sigma_T,
                                                            sigma_G=sigma_G,
                                                            sigma_S=sigma_T,
                                                            r_limit=cell.d / 2,
                                                            h=h,
                                                            steps=steps)
=======
        with_saline = lfpcalc.calc_lfp_root_as_point_moi(
            cell.x, cell.y, cell.z,
            x=0, y=0, z=0,
            sigma_T=sigma_T,
            sigma_G=sigma_G,
            sigma_S=sigma_S,
            r_limit=cell.d / 2,
            h=h,
            steps=steps)

        without_saline = lfpcalc.calc_lfp_root_as_point_moi(
            cell.x, cell.y, cell.z,
            x=0, y=0, z=0,
            sigma_T=sigma_T,
            sigma_G=sigma_G,
            sigma_S=sigma_T,
            r_limit=cell.d / 2,
            h=h,
            steps=steps)
>>>>>>> 969e4397

        np.testing.assert_almost_equal(with_saline, without_saline)

    def test_lfpcalc_calc_lfp_pointsource_anisotropic(self):

        sigma = [0.6, 0.3, 0.45]
        cell = DummyCell(x=np.array([[0., 2.4]]),
                         y=np.array([[0., 2.4]]),
                         z=np.array([[0., 2.4]]),
                         d=np.array([1.]))

        sigma_r = np.sqrt(sigma[1] * sigma[2] * 1.2**2
                          + sigma[0] * sigma[2] * 1.2**2
                          + sigma[0] * sigma[1] * 1.2**2)

        phi_analytic = 1. / (4 * np.pi * sigma_r)
        np.testing.assert_equal(
            phi_analytic, lfpcalc.calc_lfp_pointsource_anisotropic(
<<<<<<< HEAD
                cell.x, cell.y, cell.z, x=0, y=0, z=0, sigma=sigma, r_limit=cell.d / 2))
=======
                cell.x, cell.y, cell.z,
                x=0, y=0, z=0,
                sigma=sigma, r_limit=cell.d / 2))
>>>>>>> 969e4397

    def test_deltaS_calc(self):
        cell = DummyCell(y=np.array([[0, 5]]))
        ds = lfpcalc._deltaS_calc(cell.x[:, 0], cell.x[:, -1],
                                  cell.y[:, 0], cell.y[:, -1],
                                  cell.z[:, 0], cell.z[:, -1])
        np.testing.assert_equal(ds, np.sqrt(26))


class DummyCell(CellGeometry):
    """CellGeometry like object with attributes for predicting extracellular
    potentials, but with:
        - 1 compartment
        - position in (0.5,0,0) [um]
        - length 1 [um]
        - diam 1 [um]
        - current amplitude 1 [nA]
        - 1 timestep
    """

    def __init__(self,
                 x=np.array([[0., 1.]]),
                 y=np.array([[0., 0.]]),
                 z=np.array([[0., 0.]]),
                 d=np.array([1.])):
        super().__init__(x=x, y=y, z=z, d=d)

        # set Attributes
        self.imem = np.array([[1.]])<|MERGE_RESOLUTION|>--- conflicted
+++ resolved
@@ -49,20 +49,12 @@
         sigma = 0.3
         cell = DummyCell()
         np.testing.assert_equal(1. / (4 * np.pi * sigma),
-<<<<<<< HEAD
-                                lfpcalc.calc_lfp_pointsource(cell.x, cell.y, cell.z,
-                                                             x=0.5, y=0, z=1,
-                                                             sigma=sigma,
-                                                             r_limit=cell.d / 2
-                                                             ))
-=======
                                 lfpcalc.calc_lfp_pointsource(
                                     cell.x, cell.y, cell.z,
-            x=0.5, y=0, z=1,
-            sigma=sigma,
-            r_limit=cell.d / 2
-        ))
->>>>>>> 969e4397
+                                    x=0.5, y=0, z=1,
+                                    sigma=sigma,
+                                    r_limit=cell.d / 2
+                                    ))
 
     def test_lfpcalc_calc_lfp_pointsource_moi_00(self):
         """
@@ -76,7 +68,6 @@
         steps = 20
         cell = DummyCell(np.array([[h / 2, h / 2]]))
 
-<<<<<<< HEAD
         in_vivo = lfpcalc.calc_lfp_pointsource(cell.x, cell.y, cell.z,
                                                x=0.5, y=0, z=1, sigma=sigma_T,
                                                r_limit=cell.d / 2)
@@ -88,21 +79,6 @@
                                                     r_limit=cell.d / 2,
                                                     h=h,
                                                     steps=steps)
-=======
-        in_vivo = lfpcalc.calc_lfp_pointsource(
-            cell.x, cell.y, cell.z,
-            x=0.5, y=0, z=1, sigma=sigma_T,
-            r_limit=cell.d / 2)
-        in_vitro = lfpcalc.calc_lfp_pointsource_moi(
-            cell.x, cell.y, cell.z,
-            x=0.5, y=0, z=1,
-            sigma_T=sigma_T,
-            sigma_G=sigma_G,
-            sigma_S=sigma_S,
-            r_limit=cell.d / 2,
-            h=h,
-            steps=steps)
->>>>>>> 969e4397
 
         np.testing.assert_equal(in_vivo, in_vitro)
 
@@ -129,15 +105,6 @@
             source_scaling / np.abs(z - (2 * h - cell.z.mean(axis=-1)[0]))
         )
 
-<<<<<<< HEAD
-        moi_method_lfpy = lfpcalc.calc_lfp_pointsource_moi(cell.x, cell.y, cell.z,
-                                                           x=0., y=0, z=z,
-                                                           sigma_T=sigma_T,
-                                                           sigma_G=sigma_G,
-                                                           sigma_S=sigma_S,
-                                                           r_limit=cell.d / 2,
-                                                           h=h, steps=steps)
-=======
         moi_method_lfpy = lfpcalc.calc_lfp_pointsource_moi(
             cell.x, cell.y, cell.z,
             x=0., y=0, z=z,
@@ -146,7 +113,6 @@
             sigma_S=sigma_S,
             r_limit=cell.d / 2,
             h=h, steps=steps)
->>>>>>> 969e4397
 
         np.testing.assert_equal(analytic, moi_method_lfpy)
 
@@ -348,16 +314,7 @@
                                                        h=h,
                                                        steps=steps)
 
-<<<<<<< HEAD
-        without_saline = lfpcalc.calc_lfp_pointsource_moi(cell.x, cell.y, cell.z,
-                                                          x=0, y=0, z=0,
-                                                          sigma_T=sigma_T,
-                                                          sigma_G=sigma_G,
-                                                          sigma_S=sigma_T,
-                                                          r_limit=cell.d / 2,
-                                                          h=h,
-                                                          steps=steps)
-=======
+
         without_saline = lfpcalc.calc_lfp_pointsource_moi(
             cell.x, cell.y, cell.z,
             x=0, y=0, z=0,
@@ -367,7 +324,6 @@
             r_limit=cell.d / 2,
             h=h,
             steps=steps)
->>>>>>> 969e4397
 
         np.testing.assert_array_less(with_saline, without_saline)
 
@@ -392,16 +348,6 @@
                                                       h=h,
                                                       steps=steps)
 
-<<<<<<< HEAD
-        without_saline = lfpcalc.calc_lfp_linesource_moi(cell.x, cell.y, cell.z,
-                                                         x=0, y=0, z=0,
-                                                         sigma_T=sigma_T,
-                                                         sigma_G=sigma_G,
-                                                         sigma_S=sigma_T,
-                                                         r_limit=cell.d / 2,
-                                                         h=h,
-                                                         steps=steps)
-=======
         without_saline = lfpcalc.calc_lfp_linesource_moi(
             cell.x, cell.y, cell.z,
             x=0, y=0, z=0,
@@ -411,7 +357,6 @@
             r_limit=cell.d / 2,
             h=h,
             steps=steps)
->>>>>>> 969e4397
 
         np.testing.assert_array_less(with_saline, without_saline)
 
@@ -427,25 +372,6 @@
 
         cell = DummyCell(z=np.array([[100, 100]]))
 
-<<<<<<< HEAD
-        with_saline = lfpcalc.calc_lfp_root_as_point_moi(cell.x, cell.y, cell.z,
-                                                         x=0, y=0, z=0,
-                                                         sigma_T=sigma_T,
-                                                         sigma_G=sigma_G,
-                                                         sigma_S=sigma_S,
-                                                         r_limit=cell.d / 2,
-                                                         h=h,
-                                                         steps=steps)
-
-        without_saline = lfpcalc.calc_lfp_root_as_point_moi(cell.x, cell.y, cell.z,
-                                                            x=0, y=0, z=0,
-                                                            sigma_T=sigma_T,
-                                                            sigma_G=sigma_G,
-                                                            sigma_S=sigma_T,
-                                                            r_limit=cell.d / 2,
-                                                            h=h,
-                                                            steps=steps)
-=======
         with_saline = lfpcalc.calc_lfp_root_as_point_moi(
             cell.x, cell.y, cell.z,
             x=0, y=0, z=0,
@@ -465,7 +391,6 @@
             r_limit=cell.d / 2,
             h=h,
             steps=steps)
->>>>>>> 969e4397
 
         np.testing.assert_array_less(with_saline, without_saline)
 
@@ -484,16 +409,6 @@
 
         cell = DummyCell(x=np.array([[0., -200.]]), z=np.array(([[0., 220.]])))
 
-<<<<<<< HEAD
-        calculated = lfpcalc.calc_lfp_pointsource_moi(cell.x, cell.y, cell.z,
-                                                      x=100, y=0, z=0,
-                                                      sigma_T=sigma_T,
-                                                      sigma_G=sigma_G,
-                                                      sigma_S=sigma_S,
-                                                      r_limit=cell.d / 2,
-                                                      h=h,
-                                                      steps=steps)
-=======
         calculated = lfpcalc.calc_lfp_pointsource_moi(
             cell.x, cell.y, cell.z,
             x=100, y=0, z=0,
@@ -503,7 +418,6 @@
             r_limit=cell.d / 2,
             h=h,
             steps=steps)
->>>>>>> 969e4397
 
         np.testing.assert_almost_equal(correct, calculated, 5)
 
@@ -583,16 +497,6 @@
                                                        h=h,
                                                        steps=steps)
 
-<<<<<<< HEAD
-        without_saline = lfpcalc.calc_lfp_pointsource_moi(cell.x, cell.y, cell.z,
-                                                          x=0, y=0, z=50,
-                                                          sigma_T=sigma_T,
-                                                          sigma_G=sigma_G,
-                                                          sigma_S=sigma_T,
-                                                          r_limit=cell.d / 2,
-                                                          h=h,
-                                                          steps=steps)
-=======
         without_saline = lfpcalc.calc_lfp_pointsource_moi(
             cell.x, cell.y, cell.z,
             x=0, y=0, z=50,
@@ -602,7 +506,6 @@
             r_limit=cell.d / 2,
             h=h,
             steps=steps)
->>>>>>> 969e4397
 
         np.testing.assert_almost_equal(with_saline, without_saline)
 
@@ -627,16 +530,6 @@
                                                       h=h,
                                                       steps=steps)
 
-<<<<<<< HEAD
-        without_saline = lfpcalc.calc_lfp_linesource_moi(cell.x, cell.y, cell.z,
-                                                         x=0, y=0, z=0,
-                                                         sigma_T=sigma_T,
-                                                         sigma_G=sigma_G,
-                                                         sigma_S=sigma_T,
-                                                         r_limit=cell.d / 2,
-                                                         h=h,
-                                                         steps=steps)
-=======
         without_saline = lfpcalc.calc_lfp_linesource_moi(
             cell.x,
             cell.y,
@@ -650,7 +543,6 @@
             r_limit=cell.d / 2,
             h=h,
             steps=steps)
->>>>>>> 969e4397
 
         np.testing.assert_almost_equal(with_saline, without_saline)
 
@@ -666,25 +558,6 @@
 
         cell = DummyCell(z=np.array([[100, 100]]))
 
-<<<<<<< HEAD
-        with_saline = lfpcalc.calc_lfp_root_as_point_moi(cell.x, cell.y, cell.z,
-                                                         x=0, y=0, z=0,
-                                                         sigma_T=sigma_T,
-                                                         sigma_G=sigma_G,
-                                                         sigma_S=sigma_S,
-                                                         r_limit=cell.d / 2,
-                                                         h=h,
-                                                         steps=steps)
-
-        without_saline = lfpcalc.calc_lfp_root_as_point_moi(cell.x, cell.y, cell.z,
-                                                            x=0, y=0, z=0,
-                                                            sigma_T=sigma_T,
-                                                            sigma_G=sigma_G,
-                                                            sigma_S=sigma_T,
-                                                            r_limit=cell.d / 2,
-                                                            h=h,
-                                                            steps=steps)
-=======
         with_saline = lfpcalc.calc_lfp_root_as_point_moi(
             cell.x, cell.y, cell.z,
             x=0, y=0, z=0,
@@ -704,7 +577,6 @@
             r_limit=cell.d / 2,
             h=h,
             steps=steps)
->>>>>>> 969e4397
 
         np.testing.assert_almost_equal(with_saline, without_saline)
 
@@ -723,13 +595,9 @@
         phi_analytic = 1. / (4 * np.pi * sigma_r)
         np.testing.assert_equal(
             phi_analytic, lfpcalc.calc_lfp_pointsource_anisotropic(
-<<<<<<< HEAD
-                cell.x, cell.y, cell.z, x=0, y=0, z=0, sigma=sigma, r_limit=cell.d / 2))
-=======
                 cell.x, cell.y, cell.z,
                 x=0, y=0, z=0,
                 sigma=sigma, r_limit=cell.d / 2))
->>>>>>> 969e4397
 
     def test_deltaS_calc(self):
         cell = DummyCell(y=np.array([[0, 5]]))
