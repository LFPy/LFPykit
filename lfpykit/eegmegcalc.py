--- conflicted
+++ resolved
@@ -15,6 +15,7 @@
 GNU General Public License for more details.
 """
 import os
+import sys
 import math
 from scipy.special import lpmv
 import numpy as np
@@ -1099,7 +1100,6 @@
     Computing EEG from dipole moment.
 
     >>> from lfpykit.eegmegcalc import NYHeadModel
-<<<<<<< HEAD
 
     >>> nyhead = NYHeadModel()
 
@@ -1107,26 +1107,14 @@
     >>> M = nyhead.get_transformation_matrix()
 
     >>> # Rotate to be along normal vector of cortex
-    >>> p = nyhead.rotate_dipole_to_surface_normal(p)
-    >>> eeg = M @ p  # [pV]
-=======
-    >>> import numpy as np
-    >>> nyhead = NYHeadModel()
-    >>> dipole_position = 'parietal_lobe' # predefined example location
-    >>> M = nyhead.get_transformation_matrix(dipole_position)
-    >>> # Rotate to be along normal vector of cortex
-    >>> p = nyhead.rotate_dipole_moment(np.array([[0.], [0.], [1.]]))
+    >>> p = nyhead.rotate_dipole_to_surface_normal(np.array([[0.], [0.], [1.]]))
     >>> eeg = M @ p  # [mV]
->>>>>>> db94eed9
+
 
     """
 
     def __init__(self, nyhead_file="sa_nyhead.mat"):
-<<<<<<< HEAD
         """ Initialize class NYHeadModel """
-=======
-        " Initialize class NYHeadModel "
->>>>>>> db94eed9
 
         # Some example locations in NY Head model
         self.dipole_pos_dict = {
@@ -1137,15 +1125,18 @@
         }
 
         self._load_head_model(nyhead_file)
+
+        # These will be set by the "set_dipole_pos" function:
         self.dipole_pos = None
         self.cortex_normal_vec = None
+        self.closest_vertex_idx = None
 
     def _load_head_model(self, nyhead_file):
         try:
             import h5py
         except ModuleNotFoundError:
-            raise ImportError("The package h5py was not found. It is needed for "
-                           "loading the New York Head model.")
+            raise ImportError("The package h5py was not found. "
+                              "It is needed for loading New York Head model.")
 
         self.head_file = os.path.abspath(nyhead_file)
         if not os.path.isfile(self.head_file):
@@ -1190,7 +1181,7 @@
 
         Parameters
         ----------
-        p : np.ndarray of length (3, num_timesteps)
+        p : np.ndarray of size (3, num_timesteps)
             Current dipole moment from neural simulation [p_x(t), p_y(t), p_z(t)].
             If z-axis is the depth axis of cortex in the original neural simulation
             p_x(t) and p_y(t) will typically be small, and orig_ax_vec = [0, 0, 1]
@@ -1198,6 +1189,12 @@
             Original surface vector of cortex in the neural simulation. If
             depth axis of cortex is the z-axis, orig_ax_vec = [0, 0, 1].
 
+        Returns
+        -------
+        p_rot : np.ndarray of size (3, num_timesteps)
+            Rotated current dipole moment, oriented along cortex normal vector
+            at the dipole location
+
         References
         ----------
         See: https://en.wikipedia.org/wiki/Rotation_matrix
@@ -1207,15 +1204,13 @@
         if self.cortex_normal_vec is None:
             raise RuntimeError("Dipole location must first be set by " +
                                "set_dipole_pos(loc) function.")
-
         surface_vec = self.cortex_normal_vec
+
+        surface_vec /= np.linalg.norm(surface_vec)
+        orig_ax_vec /= np.linalg.norm(orig_ax_vec)
+
         # rotation angle
-        surface_vec = surface_vec / np.linalg.norm(surface_vec)
-        orig_ax_vec = orig_ax_vec / np.linalg.norm(orig_ax_vec)
-
         phi = math.acos(np.dot(orig_ax_vec, surface_vec))
-        cos_th = np.cos(phi)
-        sin_th = np.sin(phi)
 
         # axis to rotate around
         rot_axis = np.cross(orig_ax_vec, surface_vec)
@@ -1223,7 +1218,10 @@
         if axis_len > 1e-9:
             rot_axis /= axis_len
         x_, y_, z_ = rot_axis
+
         # calculate rotation matrix
+        cos_th = np.cos(phi)
+        sin_th = np.sin(phi)
         R = np.zeros((3, 3))
         R[0, 1] = -z_*sin_th + (1.0 - cos_th)*x_*y_
         R[0, 2] = +y_*sin_th + (1.0 - cos_th)*x_*z_
@@ -1304,32 +1302,19 @@
 
         self.closest_vertex_idx = self.return_closest_idx(dipole_pos_)
         self.dipole_pos = self.cortex[:, self.closest_vertex_idx]
-<<<<<<< HEAD
         self.cortex_normal_vec = self.cortex_normals[:, self.closest_vertex_idx]
-=======
->>>>>>> db94eed9
+
 
     def get_transformation_matrix(self):
         """
-        Get linear response matrix mapping current dipole moment in [nA µm]
+        Get linear response matrix mapping from current dipole moment [nA µm]
         to EEG signal [mV] at EEG electrodes (n=231)
-
-        parameters
-        ----------
-        dipole_pos : Position of dipole. Can be either a string that
-            corresponds to entries in the dictionary self.dipole_pos_dict
-            or a list [x, y, z]
 
         Returns
         -------
         response_matrix: ndarray
             shape (231, 3) ndarray
-<<<<<<< HEAD
-        """
-
-        return self.lead_field[:, self.closest_vertex_idx, :].T
-=======
-        '''
-        self.set_dipole_pos(dipole_pos)
-        return self.lead_field[:, self.closest_vertex_idx, :].T * 1E-9
->>>>>>> db94eed9
+
+        """
+
+        return self.lead_field[:, self.closest_vertex_idx, :].T * 1E-9