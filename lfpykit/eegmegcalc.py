#!/usr/bin/env python
# -*- coding: utf-8 -*-
"""
Collection of classes defining forward models applicable with current dipole
moment predictions.

Copyright (C) 2017 Computational Neuroscience Group, NMBU.
This program is free software: you can redistribute it and/or modify
it under the terms of the GNU General Public License as published by
the Free Software Foundation, either version 3 of the License, or
(at your option) any later version.
This program is distributed in the hope that it will be useful,
but WITHOUT ANY WARRANTY; without even the implied warranty of
MERCHANTABILITY or FITNESS FOR A PARTICULAR PURPOSE.  See the
GNU General Public License for more details.
"""
import os
import sys
from scipy.special import lpmv
import numpy as np
from warnings import warn


class FourSphereVolumeConductor(object):
    """
    Main class for computing extracellular potentials in a four-sphere
    volume conductor model that assumes homogeneous, isotropic, linear
    (frequency independent) conductivity within the inner sphere and outer
    shells. The conductance outside the outer shell is 0 (air).

    This class implements the corrected 4-sphere model described in [1]_, [2]_

    References
    ----------
    .. [1] Næss S, Chintaluri C, Ness TV, Dale AM, Einevoll GT and Wójcik DK
        (2017) Corrected Four-sphere Head Model for EEG Signals. Front. Hum.
        Neurosci. 11:490. doi: 10.3389/fnhum.2017.00490
    .. [2] Hagen E, Næss S, Ness TV and Einevoll GT (2018) Multimodal Modeling
        of Neural Network Activity: Computing LFP, ECoG, EEG, and MEG Signals
        With LFPy 2.0. Front. Neuroinform. 12:92. doi: 10.3389/fninf.2018.00092

    See also
    --------
    InfiniteVolumeConductor
    MEG

    Parameters
    ----------
    r_electrodes: ndarray, dtype=float
        Shape (n_contacts, 3) array containing n_contacts electrode locations
        in cartesian coordinates in units of [µm].
        All ``r_el`` in ``r_electrodes`` must be less than or equal to scalp
        radius and larger than the distance between dipole and sphere
        center: ``|rz| < r_el <= radii[3]``.
    radii: list, dtype=float
        Len 4 list with the outer radii in units of [µm] for the 4
        concentric shells in the four-sphere model: brain, csf, skull and
        scalp, respectively.
    sigmas: list, dtype=float
        Len 4 list with the electrical conductivity in units of [S/m] of
        the four shells in the four-sphere model: brain, csf, skull and
        scalp, respectively.
    iter_factor: float
        iteration-stop factor

    Examples
    --------
    Compute extracellular potential from current dipole moment in four-sphere
    head model:

    >>> from lfpykit import FourSphereVolumeConductor
    >>> import numpy as np
    >>> radii = [79000., 80000., 85000., 90000.]  # [µm]
    >>> sigmas = [0.3, 1.5, 0.015, 0.3]  # [S/m]
    >>> r_electrodes = np.array([[0., 0., 90000.], [0., 85000., 0.]]) # [µm]
    >>> rz = np.array([0., 0., 78000.])  # [µm]
    >>> sphere_model = FourSphereVolumeConductor(r_electrodes, radii,
    >>>                                          sigmas)
    >>> # current dipole moment
    >>> p = np.array([[10., 10., 10.]]*10) # 10 timesteps [nA µm]
    >>> # compute potential
    >>> sphere_model.calc_potential(p, rz)  # [mV]
    array([[1.06247669e-08, 1.06247669e-08, 1.06247669e-08, 1.06247669e-08,
            1.06247669e-08, 1.06247669e-08, 1.06247669e-08, 1.06247669e-08,
            1.06247669e-08, 1.06247669e-08],
           [2.39290752e-10, 2.39290752e-10, 2.39290752e-10, 2.39290752e-10,
            2.39290752e-10, 2.39290752e-10, 2.39290752e-10, 2.39290752e-10,
            2.39290752e-10, 2.39290752e-10]])
    """
    def __init__(self,
                 r_electrodes,
                 radii=[79000., 80000., 85000., 90000.],
                 sigmas=[0.3, 1.5, 0.015, 0.3],
                 iter_factor=2. / 99. * 1e-6):
        """Initialize class FourSphereVolumeConductor"""
        self.r1 = float(radii[0])
        self.r2 = float(radii[1])
        self.r3 = float(radii[2])
        self.r4 = float(radii[3])

        self.sigma1 = float(sigmas[0])
        self.sigma2 = float(sigmas[1])
        self.sigma3 = float(sigmas[2])
        self.sigma4 = float(sigmas[3])

        self.r12 = self.r1 / self.r2
        self.r21 = self.r2 / self.r1
        self.r23 = self.r2 / self.r3
        self.r32 = self.r3 / self.r2
        self.r34 = self.r3 / self.r4
        self.r43 = self.r4 / self.r3

        self.sigma12 = self.sigma1 / self.sigma2
        self.sigma21 = self.sigma2 / self.sigma1
        self.sigma23 = self.sigma2 / self.sigma3
        self.sigma32 = self.sigma3 / self.sigma2
        self.sigma34 = self.sigma3 / self.sigma4
        self.sigma43 = self.sigma4 / self.sigma3

        self.rxyz = r_electrodes
        self.r = np.sqrt(np.sum(r_electrodes ** 2, axis=1))

        self.iteration_stop_factor = iter_factor
        self._check_params()

    def _check_params(self):
        """Check that radii, sigmas and r contain reasonable values"""
        if (self.r1 < 0) or (self.r1 > self.r2) or (
                self.r2 > self.r3) or (self.r3 > self.r4):
            raise RuntimeError(
                'Radii of brain (radii[0]), CSF (radii[1]), '
                'skull (radii[2]) and scalp (radii[3]) '
                'must be positive ints or floats such that '
                '0 < radii[0] < radii[1] < radii[2] < radii[3].')

        if (self.sigma1 < 0) or (self.sigma2 < 0) or (
                self.sigma3 < 0) or (self.sigma4 < 0):
            raise RuntimeError('Conductivities (sigmas), must contain positive'
                               ' ints or floats.')

        if any(r > self.r4 for r in self.r):
            raise ValueError('Electrode located outside head model.'
                             'r > radii[3]. r = %s, r4 = %s',
                             self.r, self.r4)

    def _rz_params(self, rz):
        """Define dipole location vector, and check that dipole is located in
        the brain, closer to the center than any measurement location."""
        self._rzloc = rz
        self._rz = np.sqrt(np.sum(rz ** 2))
        self._z = self._rzloc / self._rz
        if self._rz == 0:
            raise RuntimeError('Placing dipole in center of head model '
                               'causes division by zero.')

        self._rz1 = self._rz / self.r1

        if self._rz1 >= 1:
            raise RuntimeError(
                'Dipole should be placed inside brain, i.e. |rz| < |r1|')

        elif self._rz1 > 0.99999:
            warn(
                'Dipole should be placed minimum ~1µm away from brain surface,'
                ' to avoid extremely slow convergence.')

        elif self._rz1 > 0.9999:
            warn('Computation time might be long due to slow convergence. '
                 'Can be avoided by placing dipole further away from '
                 'brain surface.')

        if any(r < self._rz for r in self.r):
            raise RuntimeError('Electrode must be farther away from '
                               'brain center than dipole: r > rz.'
                               'r = %s, rz = %s', self.r, self._rz)

        # compute theta angle between rzloc and rxyz
        self._theta = self._calc_theta()

    def calc_potential(self, p, rz):
        """
        Return electric potential from current dipole moment p.

        Parameters
        ----------
        p: ndarray, dtype=float
            Shape (3, n_timesteps) array containing the x,y,z components of the
            current dipole moment in units of (nA*µm) for all timesteps.
        rz: ndarray, dtype=float
            Shape (3, ) array containing the position of the current dipole in
            cartesian coordinates. Units of [µm].

        Returns
        -------
        potential: ndarray, dtype=float
            Shape (n_contacts, n_timesteps) array containing the electric
            potential at contact point(s) FourSphereVolumeConductor.r in units
            of [mV] for all timesteps of current dipole moment p.

        """

        self._rz_params(rz)
        n_contacts = self.r.shape[0]
        n_timesteps = p.shape[1]

        if np.linalg.norm(p) != 0:
            p_rad, p_tan = self._decompose_dipole(p)
        else:
            p_rad = np.zeros((3, n_timesteps))
            p_tan = np.zeros((3, n_timesteps))
        if np.linalg.norm(p_rad) != 0.:
            pot_rad = self._calc_rad_potential(p_rad)
        else:
            pot_rad = np.zeros((n_contacts, n_timesteps))

        if np.linalg.norm(p_tan) != 0.:
            pot_tan = self._calc_tan_potential(p_tan)
        else:
            pot_tan = np.zeros((n_contacts, n_timesteps))

        pot_tot = pot_rad + pot_tan
        return pot_tot

    def get_transformation_matrix(self, rz):
        '''
        Get linear response matrix mapping current dipole moment in [nA µm]
        located in location `rz` to extracellular potential in [mV]
        at recording sites `FourSphereVolumeConductor.` [µm]

        parameters
        ----------
        rz: ndarray, dtype=float
            Shape (3, ) array containing the position of the current dipole in
            cartesian coordinates. Units of [µm].

        Returns
        -------
        response_matrix: ndarray
            shape (n_contacts, 3) ndarray
        '''
        return self.calc_potential(np.eye(3), rz)

    def _decompose_dipole(self, p):
        """
        Decompose current dipole moment vector in radial and tangential terms

        Parameters
        ----------
        p: ndarray, dtype=float
            Shape (3, n_timesteps) array containing the x,y,z-components of the
            current dipole moment in units of (nA*µm) for all timesteps

        Returns:
        -------
        p_rad: ndarray, dtype=float
            Shape (3, n_timesteps) array, radial part of p,
            parallel to self._rz
        p_tan: ndarray, dtype=float
            Shape (3, n_timesteps) array, tangential part of p,
            orthogonal to self._rz
        """
        z_ = np.expand_dims(self._z, -1)  # reshape z-axis vector
        p_rad = z_ @ (z_.T @ p)
        p_tan = p - p_rad
        return p_rad, p_tan

    def _calc_rad_potential(self, p_rad):
        """
        Return potential from radial dipole p_rad at location rz measured at r

        Parameters
        ----------
        p_rad: ndarray, dtype=float
            Shape (3, n_timesteps) array, radial part of p
            in units of (nA*µm), parallel to self._rz

        Returns
        -------
        potential: ndarray, dtype=float
            Shape (n_contacts, n_timesteps) array containing the extracecllular
            potential at n_contacts contact point(s)
            FourSphereVolumeConductor.r in units of [mV] for all timesteps
            of p_rad
        """

        p_tot = np.linalg.norm(p_rad, axis=0)
        s_vector = self._sign_rad_dipole(p_rad)
        phi_const = s_vector * p_tot / \
            (4 * np.pi * self.sigma1 * self._rz ** 2)
        n_terms = np.zeros((len(self.r), len(p_tot)))
        for el_point in range(len(self.r)):
            r_point = self.r[el_point]
            theta_point = self._theta[el_point]
            if r_point <= self.r1:
                n_terms[el_point] = self._potential_brain_rad(r_point,
                                                              theta_point)
            elif r_point <= self.r2:
                n_terms[el_point] = self._potential_csf_rad(r_point,
                                                            theta_point)
            elif r_point <= self.r3:
                n_terms[el_point] = self._potential_skull_rad(r_point,
                                                              theta_point)
            else:
                n_terms[el_point] = self._potential_scalp_rad(r_point,
                                                              theta_point)
        potential = phi_const * n_terms
        return potential

    def _calc_tan_potential(self, p_tan):
        """
        Return potential from tangential dipole P at location rz measured at r

        Parameters
        ----------
        p_tan: ndarray, dtype=float
            Shape (3, n_timesteps) array, tangential part of p
            in units of (nA*µm), orthogonal to self._rz

        Returns
        _______
        potential: ndarray, dtype=float
            Shape (n_contacts, n_timesteps) array containing the extracecllular
            potential at n_contacts contact point(s)
            FourSphereVolumeConductor.r in units of [mV] for all timesteps
            of p_tan
        """
        phi = self._calc_phi(p_tan)
        p_tot = np.linalg.norm(p_tan, axis=0)
        phi_hom = - p_tot / (4 * np.pi * self.sigma1 *
                             self._rz ** 2) * np.sin(phi)
        n_terms = np.zeros((len(self.r), 1))
        for el_point in range(len(self.r)):
            r_point = self.r[el_point]
            theta_point = self._theta[el_point]
            # if r_electrode is orthogonal to p_tan, i.e. theta = 0 or
            # theta = pi,  there is no contribution to electric potential
            # from p_tan
            if (theta_point == 0.) or (theta_point == np.pi):
                n_terms[el_point] = 0
            elif r_point <= self.r1:
                n_terms[el_point] = self._potential_brain_tan(
                    r_point, theta_point)
            elif r_point <= self.r2:
                n_terms[el_point] = self._potential_csf_tan(
                    r_point, theta_point)
            elif r_point <= self.r3:
                n_terms[el_point] = self._potential_skull_tan(
                    r_point, theta_point)
            else:
                n_terms[el_point] = self._potential_scalp_tan(
                    r_point, theta_point)
        potential = n_terms * phi_hom

        return potential

    def _calc_theta(self):
        """
        Return polar angle(s) between rzloc and contact point location(s)

        Returns
        -------
        theta: ndarray, dtype=float
            Shape (n_contacts, ) array containing polar angle
            in units of (radians) between z-axis and n_contacts contact
            point location vector(s) in FourSphereVolumeConductor.rxyz
            z-axis is defined in the direction of rzloc and the radial dipole.
        """
        cos_theta = (self.rxyz @ self._rzloc) / (
            np.linalg.norm(self.rxyz, axis=1) * np.linalg.norm(self._rzloc))
        theta = np.arccos(cos_theta)
        return theta

    def _calc_phi(self, p_tan):
        """
        Return azimuthal angle between x-axis and contact point locations(s)

        Parameters
        ----------
        p_tan: ndarray, dtype=float
            Shape (3, n_timesteps) array containing
            tangential component of current dipole moment in units of (nA*µm)

        Returns
        -------
        phi: ndarray, dtype=float
            Shape (n_contacts, n_timesteps) array containing azimuthal angle
            in units of (radians) between x-axis vector(s) and projection of
            contact point location vector(s) rxyz into xy-plane.
            z-axis is defined in the direction of rzloc.
            y-axis is defined in the direction of p_tan (orthogonal to rzloc).
            x-axis is defined as cross product between p_tan and rzloc (x).
        """

        # project rxyz onto z-axis (rzloc)
        proj_rxyz_rz = self.rxyz * self._z
        # find projection of rxyz in xy-plane
        rxy = self.rxyz - proj_rxyz_rz
        # define x-axis
        x = np.cross(p_tan.T, self._z)

        phi = np.zeros((len(self.rxyz), p_tan.shape[1]))
        # create masks to avoid computing phi when phi is not defined
        mask = np.ones(phi.shape, dtype=bool)
        # phi is not defined when theta= 0,pi or |p_tan| = 0
        mask[(self._theta == 0) | (self._theta == np.pi)] = np.zeros(
            p_tan.shape[1])
        mask[:, np.abs(np.linalg.norm(p_tan, axis=0)) == 0] = 0

        cos_phi = np.zeros(phi.shape)
        # compute cos_phi using mask to avoid zerodivision
        cos_phi[mask] = (rxy @ x.T)[mask] \
            / np.outer(np.linalg.norm(rxy, axis=1),
                       np.linalg.norm(x, axis=1))[mask]

        # compute phi in [0, pi]
        phi[mask] = np.arccos(cos_phi[mask])

        # nb: phi in [-pi, pi]. since p_tan defines direction of y-axis,
        # phi < 0 when rxy*p_tan < 0
        phi[(rxy @ p_tan) < 0] *= -1

        return phi

    def _sign_rad_dipole(self, p):
        """
        Determine whether radial dipoles are pointing inwards or outwards

        Parameters
        ----------
        p: ndarray, dtype=float
            Shape (3, n_timesteps) array containing the current dipole moment
             in cartesian coordinates for all n_timesteps in units of (nA*µm)

        Returns
        -------
        sign_vector: ndarray
            Shape (n_timesteps, ) array containing +/-1 for all
            current dipole moments in p.
            If radial part of p[i] points outwards, sign_vector[i] = 1.
            If radial part of p[i] points inwards, sign_vector[i] = -1.

        """
        return np.sign(self._rzloc @ p)

    def _potential_brain_rad(self, r, theta):
        """
        Return factor for calculation of potential in brain from rad. dipole

        Parameters
        ----------
        r: float
            Distance from origin to brain electrode location in units of [µm]
        theta: float
            Polar angle between brain electrode location and
            dipole location vector rzloc in units of (radians)

        Returns
        -------
        pot_sum: float
            Summationfactor for calculation of electrical potential in brain
            from radial current dipole moment. (unitless)
        """
        n = 1
        const = 1.
        coeff_sum = 0.
        consts = []
        while const > self.iteration_stop_factor * 1e-6 * coeff_sum:
            c1n = self._calc_c1n(n)
            const = n * (c1n * (r / self.r1) ** n + (self._rz / r) ** (n + 1))
            coeff_sum += const
            consts.append(const)
            n += 1
        consts = np.insert(consts, 0, 0)  # legendre function starts with P0
        leg_consts = np.polynomial.legendre.Legendre(consts)
        pot_sum = leg_consts(np.cos(theta))
        return pot_sum

    def _potential_csf_rad(self, r, theta):
        """
        Return factor for calculation of potential in CSF from rad. dipole

        Parameters
        ----------
        r: float
            Distance from origin to CSF electrode location in units of [µm]
        theta: float
            Polar angle between CSF electrode location and
            dipole location vector rzloc in units of (radians)

        Returns
        -------
        pot_sum: float
            Summation factor for calculation of electrical potential in CSF
            from radial current dipole moment. (unitless)
        """
        n = 1
        const = 1.
        coeff_sum = 0.
        consts = []
        while const > self.iteration_stop_factor * coeff_sum:
            term1 = self._calc_csf_term1(n, r)
            term2 = self._calc_csf_term2(n, r)
            const = n * (term1 + term2)
            coeff_sum += const
            consts.append(const)
            n += 1
        # since the legendre function starts with P0
        consts = np.insert(consts, 0, 0)
        leg_consts = np.polynomial.legendre.Legendre(consts)
        pot_sum = leg_consts(np.cos(theta))
        return pot_sum

    def _potential_skull_rad(self, r, theta):
        """
        Return factor for calculation of potential in skull from rad. dipole

        Parameters
        ----------
        r: float
            Distance from origin to skull electrode location in units of [µm]
        theta: float
            Polar angle between skull electrode location and
            dipole location vector rzloc in units of (radians)

        Returns
        -------
        pot_sum: float
            Summation factor for calculation of electrical potential in skull
            from radial current dipole moment. (unitless)
        """
        n = 1
        const = 1.
        coeff_sum = 0.
        consts = []
        while const > self.iteration_stop_factor * coeff_sum:
            c3n = self._calc_c3n(n)
            d3n = self._calc_d3n(n, c3n)
            const = n * (c3n * (r / self.r3) ** n +
                         d3n * (self.r3 / r) ** (n + 1))
            coeff_sum += const
            consts.append(const)
            n += 1
        # since the legendre function starts with P0
        consts = np.insert(consts, 0, 0)
        leg_consts = np.polynomial.legendre.Legendre(consts)
        pot_sum = leg_consts(np.cos(theta))
        return pot_sum

    def _potential_scalp_rad(self, r, theta):
        """
        Return factor for calculation of potential in scalp from radial dipole

        Parameters
        ----------
        r: float
            Distance from origin to scalp electrode location in units of [µm]
        theta: float
            Polar angle between scalp electrode location and
            dipole location vector rzloc in units of (radians)

        Returns
        -------
        pot_sum: float
            Summation factor for calculation of electrical potential in scalp
            from radial current dipole moment. (unitless)
        """
        n = 1
        const = 1.
        coeff_sum = 0.
        consts = []
        while const > self.iteration_stop_factor * coeff_sum:
            c4n = self._calc_c4n(n)
            d4n = self._calc_d4n(n, c4n)
            const = n * (c4n * (r / self.r4) ** n +
                         d4n * (self.r4 / r) ** (n + 1))
            coeff_sum += const
            consts.append(const)
            n += 1
        # since the legendre function starts with P0
        consts = np.insert(consts, 0, 0)
        leg_consts = np.polynomial.legendre.Legendre(consts)
        pot_sum = leg_consts(np.cos(theta))
        return pot_sum

    def _potential_brain_tan(self, r, theta):
        """
        Return factor for calculation of potential in brain from tan. dipole

        Parameters
        ----------
        r: float
            Distance from origin to brain electrode location in units of [µm]
        theta: float
            Polar angle between brain electrode location and
            dipole location vector rzloc in units of (radians)

        Returns
        -------
        pot_sum: float
            Summation factor for calculation of electrical potential in brain
            from tangential current dipole moment. (unitless)
        """
        n = 1
        const = 1.
        coeff_sum = 0.
        consts = []
        while const > self.iteration_stop_factor * coeff_sum:
            c1n = self._calc_c1n(n)
            const = (c1n * (r / self.r1) ** n + (self._rz / r) ** (n + 1))
            coeff_sum += const
            consts.append(const)
            n += 1
        pot_sum = np.sum([c * lpmv(1, i, np.cos(theta))
                          for c, i in zip(consts, np.arange(1, n))])
        return pot_sum

    def _potential_csf_tan(self, r, theta):
        """
        Return factor for calculation of potential in CSF from tan. dipole

        Parameters
        ----------
        r: float
            Distance from origin to CSF electrode location in units of [µm]
        theta: float
            Polar angle between CSF electrode location and
            dipole location vector rzloc in units of (radians)

        Returns
        -------
        pot_sum: float
            Summation factor for calculation of electrical potential in CSF
            from tangential current dipole moment. (unitless)
        """
        n = 1
        const = 1.
        coeff_sum = 0.
        consts = []
        while const > self.iteration_stop_factor * coeff_sum:
            term1 = self._calc_csf_term1(n, r)
            term2 = self._calc_csf_term2(n, r)
            const = term1 + term2
            coeff_sum += const
            consts.append(const)
            n += 1
        pot_sum = np.sum([c * lpmv(1, i, np.cos(theta))
                          for c, i in zip(consts, np.arange(1, n))])
        return pot_sum

    def _potential_skull_tan(self, r, theta):
        """
        Return factor for calculation of potential in skull from tan. dipole

        Parameters
        ----------
        r: float
            Distance from origin to skull electrode location in units of [µm]
        theta: float
            Polar angle between skull electrode location and
            dipole location vector rzloc in units of (radians)

        Returns
        -------
        pot_sum: float
            Summation factor for calculation of electrical potential in skull
            from tangential current dipole moment. (unitless)
        """
        n = 1
        const = 1.
        coeff_sum = 0.
        consts = []
        while const > self.iteration_stop_factor * coeff_sum:
            c3n = self._calc_c3n(n)
            d3n = self._calc_d3n(n, c3n)
            const = c3n * (r / self.r3) ** n + d3n * (self.r3 / r) ** (n + 1)
            coeff_sum += const
            consts.append(const)
            n += 1
        pot_sum = np.sum([c * lpmv(1, i, np.cos(theta))
                          for c, i in zip(consts, np.arange(1, n))])
        return pot_sum

    def _potential_scalp_tan(self, r, theta):
        """
        Return factor for calculation of potential in scalp from tan. dipole

        Parameters
        ----------
        r: float
            Distance from origin to scalp electrode location in units of [µm]
        theta: float
            Polar angle between scalp electrode location and
            dipole location vector rzloc in units of (radians)

        Returns
        -------
        pot_sum: float
            Summation factor for calculation of electrical potential in scalp
            from tangential current dipole moment. (unitless)
        """
        n = 1
        const = 1.
        coeff_sum = 0.
        consts = []
        while const > self.iteration_stop_factor * coeff_sum:
            c4n = self._calc_c4n(n)
            d4n = self._calc_d4n(n, c4n)
            const = c4n * (r / self.r4) ** n + d4n * (self.r4 / r) ** (n + 1)
            coeff_sum += const
            consts.append(const)
            n += 1
        pot_sum = np.sum([c * lpmv(1, i, np.cos(theta))
                          for c, i in zip(consts, np.arange(1, n))])
        return pot_sum

    def _calc_vn(self, n):
        r_const = ((self.r34 ** (2 * n + 1) - 1) /
                   ((n + 1) / n * self.r34 ** (2 * n + 1) + 1))
        if self.sigma23 + r_const == 0.0:
            v = 1e12
        else:
            v = (n / (n + 1) * self.sigma34 - r_const) / \
                (self.sigma34 + r_const)
        return v

    def _calc_yn(self, n):
        vn = self._calc_vn(n)
        r_const = ((n / (n + 1) * self.r23 ** (2 * n + 1) - vn) /
                   (self.r23 ** (2 * n + 1) + vn))
        if self.sigma23 + r_const == 0.0:
            y = 1e12
        else:
            y = (n / (n + 1) * self.sigma23 - r_const) / \
                (self.sigma23 + r_const)
        return y

    def _calc_zn(self, n):
        yn = self._calc_yn(n)
        z = (self.r12 ** (2 * n + 1) - (n + 1) / n * yn) / \
            (self.r12 ** (2 * n + 1) + yn)
        return z

    def _calc_c1n(self, n):
        zn = self._calc_zn(n)
        c1 = (((n + 1) / n * self.sigma12 + zn) /
              (self.sigma12 - zn) * self._rz1**(n + 1))
        return c1

    def _calc_c2n(self, n):
        yn = self._calc_yn(n)
        c1 = self._calc_c1n(n)
        c2 = ((c1 + self._rz1**(n + 1)) * self.r12 ** (n + 1) /
              (self.r12 ** (2 * n + 1) + yn))
        return c2

    def _calc_d2n(self, n, c2):
        yn = self._calc_yn(n)
        d2 = yn * c2
        return d2

    def _calc_c3n(self, n):
        vn = self._calc_vn(n)
        c2 = self._calc_c2n(n)
        d2 = self._calc_d2n(n, c2)
        c3 = (c2 + d2) * self.r23 ** (n + 1) / (self.r23 ** (2 * n + 1) + vn)
        return c3

    def _calc_d3n(self, n, c3):
        vn = self._calc_vn(n)
        d3 = vn * c3
        return d3

    def _calc_c4n(self, n):
        c3 = self._calc_c3n(n)
        d3 = self._calc_d3n(n, c3)
        c4 = ((n + 1) / n * self.r34 ** (n + 1) * (c3 + d3) /
              ((n + 1) / n * self.r34 ** (2 * n + 1) + 1))
        return c4

    def _calc_d4n(self, n, c4):
        d4 = n / (n + 1) * c4
        return d4

    def _calc_csf_term1(self, n, r):
        yn = self._calc_yn(n)
        c1 = self._calc_c1n(n)
        term1 = ((c1 + self._rz1 ** (n + 1)) * self.r12 * ((self.r1 * r) /
                 (self.r2 ** 2)) ** n / (self.r12**(2 * n + 1) + yn))
        return term1

    def _calc_csf_term2(self, n, r):
        yn = self._calc_yn(n)
        c1 = self._calc_c1n(n)
        term2 = (yn * (c1 + self._rz1 ** (n + 1)) /
                 (r / self.r2 * ((self.r1 * r) / self.r2**2) ** n +
                  (r / self.r1) ** (n + 1) * yn))
        return term2


class InfiniteVolumeConductor(object):
    """
    Main class for computing extracellular potentials with current dipole
    moment :math:`\\mathbf{P}` in an infinite 3D volume conductor model that
    assumes homogeneous, isotropic, linear (frequency independent)
    conductivity :math:`\\sigma`. The potential :math:`V` is computed as [1]_:

    .. math:: V = \\frac{\\mathbf{P} \\cdot \\mathbf{r}}{4 \\pi \\sigma r^3}

    Parameters
    ----------
    sigma: float
        Electrical conductivity in extracellular space in units of (S/cm)

    See also
    --------
    FourSphereVolumeConductor
    MEG

    References
    ----------
    .. [1] Nunez and Srinivasan, Oxford University Press, 2006

    Examples
    --------
    Computing the potential from dipole moment valid in the far field limit.
    Theta correspond to the dipole alignment angle from the vertical z-axis:

    >>> from lfpykit.eegmegcalc import InfiniteVolumeConductor
    >>> import numpy as np
    >>> inf_model = InfiniteVolumeConductor(sigma=0.3)
    >>> p = np.array([[10.], [10.], [10.]])  # [nA µm]
    >>> r = np.array([[1000., 0., 5000.]])  # [µm]
    >>> inf_model.get_dipole_potential(p, r)  # [mV]
    array([[1.20049432e-07]])
    """

    def __init__(self, sigma=0.3):
        "Initialize class InfiniteVolumeConductor"
        self.sigma = sigma

    def get_dipole_potential(self, p, r):
        """
        Return electric potential from current dipole moment

        Parameters
        ----------
        p: ndarray, dtype=float
            Shape (3, n_timesteps) array containing the x,y,z components of the
            current dipole moment in units of (nA*µm) for all timesteps
        r: ndarray, dtype=float
            Shape (n_contacts, 3) array contaning the displacement vectors
            from dipole location to measurement location

        Returns
        -------
        potential: ndarray, dtype=float
            Shape (n_contacts, n_timesteps) array containing the electric
            potential at contact point(s) FourSphereVolumeConductor.r in units
            of [mV] for all timesteps of current dipole moment p

        """
        phi = (r @ p) / (4 * np.pi * self.sigma *
                         np.linalg.norm(r, axis=-1, keepdims=True)**3)
        return phi

    def get_transformation_matrix(self, r):
        '''
        Get linear response matrix mapping current dipole moment in [nA µm]
        to extracellular potential in [mV] at recording sites `r` [µm]

        parameters
        ----------
        r: ndarray, dtype=float
            Shape (n_contacts, 3) array contaning the displacement vectors
            from dipole location to measurement location [µm]

        Returns
        -------
        response_matrix: ndarray
            shape (n_contacts, 3) ndarray
        '''
        return self.get_dipole_potential(np.eye(3), r)


class MEG(object):
    """
    Basic class for computing magnetic field from current dipole moment.
    For this purpose we use the Biot-Savart law derived from Maxwell's
    equations under the assumption of negligible magnetic induction
    effects [1]_:

    .. math:: \\mathbf{H} = \\frac{\\mathbf{p} \\times \\mathbf{R}}{4 \\pi R^3}

    where :math:`\\mathbf{p}` is the current dipole moment, :math:`\\mathbf{R}`
    the vector between dipole source location and measurement location, and
    :math:`R=|\\mathbf{R}|`

    Note that the magnetic field :math:`\\mathbf{H}` is related to the magnetic
    field :math:`\\mathbf{B}` as

    .. math:: \\mu_0 \\mathbf{H} = \\mathbf{B}-\\mathbf{M}

    where :math:`\\mu_0` is the permeability of free space (very close to
    permebility of biological tissues). :math:`\\mathbf{M}` denotes material
    magnetization (also ignored)

    Parameters
    ----------
    sensor_locations: ndarray, dtype=float
        shape (n_locations x 3) array with x,y,z-locations of measurement
        devices where magnetic field of current dipole moments is calculated.
        In unit of [µm]
    mu: float
        Permeability. Default is permeability of vacuum
        (:math:`\\mu_0 = 4*\\pi*10^{-7}` T*m/A)

    See also
    --------
    FourSphereVolumeConductor
    InfiniteVolumeConductor

    References
    ----------
    .. [1] Nunez and Srinivasan, Oxford University Press, 2006

    Examples
    --------
    Define cell object, create synapse, compute current dipole moment:

    >>> import LFPy, os, numpy as np, matplotlib.pyplot as plt
    >>> from lfpykit.eegmegcalc import MEG
    >>> # create LFPy.Cell object
    >>> cell = LFPy.Cell(morphology=os.path.join(LFPy.__path__[0], 'test',
    >>>                                          'ball_and_sticks.hoc'),
    >>>                  passive=True)
    >>> cell.set_pos(0., 0., 0.)
    >>> # create single synaptic stimuli at soma (idx=0)
    >>> syn = LFPy.Synapse(cell, idx=0, syntype='ExpSyn', weight=0.01, tau=5,
    >>>                    record_current=True)
    >>> syn.set_spike_times_w_netstim()
    >>> # simulate, record current dipole moment
    >>> cell.simulate(rec_current_dipole_moment=True)
    >>> # Compute the dipole location as an average of segment locations
    >>> # weighted by membrane area:
    >>> dipole_location = (cell.area * np.c_[cell.xmid, cell.ymid, cell.zmid].T
    >>>                    / cell.area.sum()).sum(axis=1)
    >>> # Define sensor site, instantiate MEG object, get transformation matrix
    >>> sensor_locations = np.array([[1E4, 0, 0]])
    >>> meg = MEG(sensor_locations)
    >>> M = meg.get_transformation_matrix(dipole_location)
    >>> # compute the magnetic signal in a single sensor location:
    >>> H = M @ cell.current_dipole_moment.T
    >>> # plot output
    >>> plt.figure(figsize=(12, 8), dpi=120)
    >>> plt.subplot(311)
    >>> plt.plot(cell.tvec, cell.somav)
    >>> plt.ylabel(r'$V_{soma}$ (mV)')
    >>> plt.subplot(312)
    >>> plt.plot(cell.tvec, syn.i)
    >>> plt.ylabel(r'$I_{syn}$ (nA)')
    >>> plt.subplot(313)
    >>> plt.plot(cell.tvec, H[0].T)
    >>> plt.ylabel(r'$H$ (nA/um)')
    >>> plt.xlabel('$t$ (ms)')
    >>> plt.legend(['$H_x$', '$H_y$', '$H_z$'])
    >>> plt.show()

    Raises
    ------
    AssertionError
        If dimensionality of sensor_locations is wrong
    """
    def __init__(self, sensor_locations, mu=4 * np.pi * 1E-7):
        """
        Initialize class MEG
        """
        try:
            assert(sensor_locations.ndim == 2)
        except AssertionError:
            raise AssertionError('sensor_locations.ndim != 2')
        try:
            assert(sensor_locations.shape[1] == 3)
        except AssertionError:
            raise AssertionError('sensor_locations.shape[1] != 3')

        # set attributes
        self.sensor_locations = sensor_locations
        self.mu = mu

    def get_transformation_matrix(self, dipole_location):
        '''
        Get linear response matrix mapping current dipole moment in [nA µm]
        located in location `dipole_location` to magnetic field
        :math:`\\mathbf{H}` in units of (nA/µm)

        parameters
        ----------
        dipole_location: ndarray, dtype=float
            shape (3, ) array with x,y,z-location of dipole in units of [µm]

        Returns
        -------
        response_matrix: ndarray
            shape (n_contacts, 3, 3) ndarray
        '''
        return self.calculate_H(np.eye(3), dipole_location)

    def calculate_H(self, current_dipole_moment, dipole_location):
        """
        Compute magnetic field H from single current-dipole moment localized
        somewhere in space

        Parameters
        ----------
        current_dipole_moment: ndarray, dtype=float
            shape (3, n_timesteps) array with x,y,z-components of current-
            dipole moment time series data in units of (nA µm)
        dipole_location: ndarray, dtype=float
            shape (3, ) array with x,y,z-location of dipole in units of [µm]

        Returns
        -------
        ndarray, dtype=float
            shape (n_locations x 3 x n_timesteps) array with x,y,z-components
            of the magnetic field :math:`\\mathbf{H}` in units of (nA/µm)

        Raises
        ------
        AssertionError
            If dimensionality of current_dipole_moment and/or dipole_location
            is wrong
        """
        try:
            assert(current_dipole_moment.ndim == 2)
        except AssertionError:
            raise AssertionError('current_dipole_moment.ndim != 2')
        try:
            assert(current_dipole_moment.shape[0] == 3)
        except AssertionError:
            raise AssertionError('current_dipole_moment.shape[0] != 3')
        try:
            assert(dipole_location.shape == (3, ))
        except AssertionError:
            raise AssertionError('dipole_location.shape != (3, )')

        # container
        H = np.empty((self.sensor_locations.shape[0], 3,
                      current_dipole_moment.shape[1]))
        # iterate over sensor locations
        for i, r in enumerate(self.sensor_locations):
            R = r - dipole_location
            assert(R.ndim == 1 and R.size == 3)
            try:
                assert(not np.allclose(R, np.zeros(3)))
            except AssertionError:
                raise AssertionError('Identical dipole and sensor location.')
            H[i, ] = np.cross(current_dipole_moment.T, R).T \
                / (4 * np.pi * np.sqrt((R**2).sum())**3)

<<<<<<< HEAD
        return H
=======
        return H

    def calculate_H_from_iaxial(self, cell):
        """
        Computes the magnetic field in space from axial currents computed from
        membrane potential values and axial resistances of multicompartment
        cells.

        See [1]_ for details on the biophysics governing magnetic fields from
        axial currents.

        Parameters
        ----------
        cell: object
            LFPy.Cell-like object. Must have attribute vmem containing recorded
            membrane potentials in units of mV

        References
        ----------
        .. [1] Blagoev et al. (2007) Modelling the magnetic signature of
            neuronal tissue. NeuroImage 37 (2007) 137–148
            DOI: 10.1016/j.neuroimage.2007.04.033

        Examples
        --------
        Define cell object, create synapse, compute current dipole moment:

        >>> import LFPy, os, numpy as np, matplotlib.pyplot as plt
        >>> from lfpykit.eegmegcalc import MEG
        >>> cell = LFPy.Cell(morphology=os.path.join(LFPy.__path__[0], 'test',
        >>>                                          'ball_and_sticks.hoc'),
        >>>                  passive=True)
        >>> cell.set_pos(0., 0., 0.)
        >>> syn = LFPy.Synapse(cell, idx=0, syntype='ExpSyn', weight=0.01,
        >>>                    record_current=True)
        >>> syn.set_spike_times_w_netstim()
        >>> cell.simulate(rec_vmem=True)
        >>> # Instantiate the MEG object, compute and plot the magnetic
        >>> # signal in a sensor location:
        >>> sensor_locations = np.array([[1E4, 0, 0]])
        >>> meg = MEG(sensor_locations)
        >>> H = meg.calculate_H_from_iaxial(cell)
        >>> plt.subplot(311)
        >>> plt.plot(cell.tvec, cell.somav)
        >>> plt.subplot(312)
        >>> plt.plot(cell.tvec, syn.i)
        >>> plt.subplot(313)
        >>> plt.plot(cell.tvec, H[0])
        >>> plt.show()

        Returns
        -------
        H: ndarray, dtype=float
            shape (n_locations x 3 x n_timesteps) array with x,y,z-components
            of the magnetic field :math:`\\mathbf{H}` in units of (nA/µm)
        """
        i_axial, d_vectors, pos_vectors = cell.get_axial_currents_from_vmem()
        R = self.sensor_locations
        H = np.zeros((R.shape[0], 3, cell.tvec.size))

        for i, R_ in enumerate(R):
            for i_, d_, r_ in zip(i_axial, d_vectors, pos_vectors):
                r_rel = R_ - r_
                H[i, :, :] += (i_.reshape((-1, 1))
                               @ np.cross(d_, r_rel).reshape((1, -1))).T \
                    / (4 * np.pi * np.sqrt((r_rel**2).sum())**3)
        return H


class NYHeadModel(object):
    """
    Main class for computing EEG signals from current dipole
    moment :math:`\\mathbf{P}` in New York Head Model [1, 2]

    Assumes units of nA * um for current dipole moment, and pV for EEG
    NOTE: The original unit of the New York model current dipole moment
    is (probably?) mA * m, and the EEG output is V
    LFPy's current dipole moments have units nA*um, giving EEGs in pV.

    Parameters
    ----------
    nyhead_file: str [optional]
        Location of file containing New York Head Model. If not found,
        the user is asked if it should be downloaded

    See also
    --------
    FourSphereVolumeConductor
    MEG

    References
    ----------
    .. [1] Huang, Parra, Haufe (2016) Neuroimage 140:150–162.
       [2] Naess et al. (2020) https://www.biorxiv.org/content/10.1101/2020.07.01.181875v1

    Examples
    --------
    Computing EEG from dipole moment.

    >>> from lfpykit.eegmegcalc import NYHeadModel
    >>> import numpy as np

    >>> nyhead = NYHeadModel()

    >>> dipole_position = 'parietal_lobe' # predefined example location
    >>> M = nyhead.get_transformation_matrix(dipole_position)

    >>> # Rotate to be along normal vector of cortex
    >>> p = nyhead.rotate_dipole_moment(np.array([[0.], [0.], [1.]]))
    >>> eeg = M @ p  # [pV]

    """

    def __init__(self, nyhead_file="sa_nyhead.mat"):
        " Initialize class NYHeadModel "


        # Some example locations in NY Head model
        self.dipole_pos_dict = {
            'calcarine_sulcus': np.array([5, -85, 0]),
            'motorsensory_cortex': np.array([17, 10, 79.4]),
            'parietal_lobe': np.array([55, -49, 57]),
            'occipital_lobe': np.array([-24.3, -105.4, -1.2])
        }

        self._load_head_model(nyhead_file)

    def _load_head_model(self, nyhead_file):

        import h5py

        self.head_file = os.path.abspath(nyhead_file)
        if not os.path.isfile(self.head_file):
            import sys
            if sys.version < '3':
                from urllib2 import urlopen
            else:
                from urllib.request import urlopen
            import ssl
            print("New York head model not found: %s" % self.head_file)
            yn = input("Should it be downloaded (710 MB)? [y/n]")
            if yn == 'y':
                print("Now downloading. This might take a while ...")
                nyhead_url = 'https://www.parralab.org/nyhead/sa_nyhead.mat'
                u = urlopen(nyhead_url, context=ssl._create_unverified_context())
                localFile = open(self.head_file, 'wb')
                localFile.write(u.read())
                localFile.close()
                print("Download done!")
            else:
                print("Exiting program ...")
                sys.exit()

        self.head_data = h5py.File(self.head_file, 'r')["sa"]
        self.cortex = np.array(self.head_data["cortex75K"]["vc"])
        self.lead_field = np.array(self.head_data["cortex75K"]["V_fem"])
        self.lead_field_normal = np.array(self.head_data["cortex75K"]["V_fem_normal"])
        self.cortex_normals = np.array(self.head_data["cortex75K"]["normals"])
        self.elecs = np.array(self.head_data["locs_3D"])

        # Other properties that might be used for plotting
        # self.sulicmap = np.array(f["sa"]["cortex75K"]["sulcimap"])[0,:]
        # self.head = np.array(self.head_data["head"]["vc"])
        # self.head_tri = np.array(self.head_data["head"]["tri"], dtype=int) - 1
        # self.cortex_tri = np.array(self.head_data["cortex75K"]["tri"], dtype=int)[:, :] - 1

    def rotate_dipole_moment(self, dipole_moment):
        """
        Rotate dipole moment vector such that it points in the direction of
        the brain surface normal.
        We assume that the pyramidal cells generating the dipole moments is
        aligned with the z-axis.

        For use when applying lead_field.
        """
        # TODO: Make better rotation function. This only uses z-component!
        p_length = dipole_moment[2]
        p_idx = self.return_closest_idx(self.dipole_pos)
        n = self.cortex_normals[:, p_idx]
        dipole_moment_rot = np.outer(n, p_length)

        return dipole_moment_rot

    def return_closest_idx(self, pos):
        return np.argmin((self.cortex[0, :] - pos[0])**2 +
                         (self.cortex[1, :] - pos[1])**2 +
                         (self.cortex[2, :] - pos[2])**2)

    def find_closest_electrode(self):
        dists = (np.sqrt(np.sum((np.array(self.dipole_pos)[:, None] -
                                 np.array(self.elecs[:3, :]))**2, axis=0)))
        closest_electrode = np.argmin(dists)
        min_dist = np.min(dists)
        return min_dist, closest_electrode


    def set_dipole_pos(self, dipole_pos=None):

        if dipole_pos is None:
            dipole_pos = self.dipole_pos_dict['motorsensory_cortex']
        if type(dipole_pos) is str:
            self.closest_vertex_idx = self.return_closest_idx(
                self.dipole_pos_dict[dipole_pos])
        else:
            self.closest_vertex_idx = self.return_closest_idx(dipole_pos)

        self.dipole_pos = self.cortex[:, self.closest_vertex_idx]
        # print("Dipole pos: ", self.dipole_pos)
        # print("Normal vector: ", self.cortex_normals[:, self.closest_vertex_idx])


    def get_transformation_matrix(self, dipole_pos):
        '''
        Get linear response matrix mapping current dipole moment in [nA µm]
        to EEG signal [pV] at EEG electrodes (n=231)

        parameters
        ----------
        dipole_pos : Position of dipole. Can be either a string that
            corresponds to entries in the dictionary self.dipole_pos_dict
            or a list [x, y, z]

        Returns
        -------
        response_matrix: ndarray
            shape (231, 3) ndarray
        '''

        self.set_dipole_pos(dipole_pos)
        return self.lead_field[:, self.closest_vertex_idx, :].T
>>>>>>> 77dc8686
<|MERGE_RESOLUTION|>--- conflicted
+++ resolved
@@ -1057,75 +1057,6 @@
             H[i, ] = np.cross(current_dipole_moment.T, R).T \
                 / (4 * np.pi * np.sqrt((R**2).sum())**3)
 
-<<<<<<< HEAD
-        return H
-=======
-        return H
-
-    def calculate_H_from_iaxial(self, cell):
-        """
-        Computes the magnetic field in space from axial currents computed from
-        membrane potential values and axial resistances of multicompartment
-        cells.
-
-        See [1]_ for details on the biophysics governing magnetic fields from
-        axial currents.
-
-        Parameters
-        ----------
-        cell: object
-            LFPy.Cell-like object. Must have attribute vmem containing recorded
-            membrane potentials in units of mV
-
-        References
-        ----------
-        .. [1] Blagoev et al. (2007) Modelling the magnetic signature of
-            neuronal tissue. NeuroImage 37 (2007) 137–148
-            DOI: 10.1016/j.neuroimage.2007.04.033
-
-        Examples
-        --------
-        Define cell object, create synapse, compute current dipole moment:
-
-        >>> import LFPy, os, numpy as np, matplotlib.pyplot as plt
-        >>> from lfpykit.eegmegcalc import MEG
-        >>> cell = LFPy.Cell(morphology=os.path.join(LFPy.__path__[0], 'test',
-        >>>                                          'ball_and_sticks.hoc'),
-        >>>                  passive=True)
-        >>> cell.set_pos(0., 0., 0.)
-        >>> syn = LFPy.Synapse(cell, idx=0, syntype='ExpSyn', weight=0.01,
-        >>>                    record_current=True)
-        >>> syn.set_spike_times_w_netstim()
-        >>> cell.simulate(rec_vmem=True)
-        >>> # Instantiate the MEG object, compute and plot the magnetic
-        >>> # signal in a sensor location:
-        >>> sensor_locations = np.array([[1E4, 0, 0]])
-        >>> meg = MEG(sensor_locations)
-        >>> H = meg.calculate_H_from_iaxial(cell)
-        >>> plt.subplot(311)
-        >>> plt.plot(cell.tvec, cell.somav)
-        >>> plt.subplot(312)
-        >>> plt.plot(cell.tvec, syn.i)
-        >>> plt.subplot(313)
-        >>> plt.plot(cell.tvec, H[0])
-        >>> plt.show()
-
-        Returns
-        -------
-        H: ndarray, dtype=float
-            shape (n_locations x 3 x n_timesteps) array with x,y,z-components
-            of the magnetic field :math:`\\mathbf{H}` in units of (nA/µm)
-        """
-        i_axial, d_vectors, pos_vectors = cell.get_axial_currents_from_vmem()
-        R = self.sensor_locations
-        H = np.zeros((R.shape[0], 3, cell.tvec.size))
-
-        for i, R_ in enumerate(R):
-            for i_, d_, r_ in zip(i_axial, d_vectors, pos_vectors):
-                r_rel = R_ - r_
-                H[i, :, :] += (i_.reshape((-1, 1))
-                               @ np.cross(d_, r_rel).reshape((1, -1))).T \
-                    / (4 * np.pi * np.sqrt((r_rel**2).sum())**3)
         return H
 
 
@@ -1152,8 +1083,12 @@
 
     References
     ----------
-    .. [1] Huang, Parra, Haufe (2016) Neuroimage 140:150–162.
-       [2] Naess et al. (2020) https://www.biorxiv.org/content/10.1101/2020.07.01.181875v1
+    .. [1] Huang, Parra, Haufe (2016) The New York Head—A precise standardized
+       volume conductor model for EEG source localization and tES targeting.
+       Neuroimage 140:150–162. doi: 10.1016/j.neuroimage.2015.12.019
+       [2] Naess et al. (2020) Biophysical modeling of the neural origin of EEG
+       and MEG signals. bioRxiv 2020.07.01.181875.
+       doi: 10.1101/2020.07.01.181875
 
     Examples
     --------
@@ -1161,21 +1096,17 @@
 
     >>> from lfpykit.eegmegcalc import NYHeadModel
     >>> import numpy as np
-
     >>> nyhead = NYHeadModel()
-
     >>> dipole_position = 'parietal_lobe' # predefined example location
     >>> M = nyhead.get_transformation_matrix(dipole_position)
-
     >>> # Rotate to be along normal vector of cortex
     >>> p = nyhead.rotate_dipole_moment(np.array([[0.], [0.], [1.]]))
-    >>> eeg = M @ p  # [pV]
+    >>> eeg = M @ p  # [mV]
 
     """
 
     def __init__(self, nyhead_file="sa_nyhead.mat"):
         " Initialize class NYHeadModel "
-
 
         # Some example locations in NY Head model
         self.dipole_pos_dict = {
@@ -1193,18 +1124,15 @@
 
         self.head_file = os.path.abspath(nyhead_file)
         if not os.path.isfile(self.head_file):
-            import sys
-            if sys.version < '3':
-                from urllib2 import urlopen
-            else:
-                from urllib.request import urlopen
+            from urllib.request import urlopen
             import ssl
             print("New York head model not found: %s" % self.head_file)
-            yn = input("Should it be downloaded (710 MB)? [y/n]")
+            yn = input("Should it be downloaded (710 MB)? [y/n]: ")
             if yn == 'y':
                 print("Now downloading. This might take a while ...")
                 nyhead_url = 'https://www.parralab.org/nyhead/sa_nyhead.mat'
-                u = urlopen(nyhead_url, context=ssl._create_unverified_context())
+                u = urlopen(nyhead_url,
+                            context=ssl._create_unverified_context())
                 localFile = open(self.head_file, 'wb')
                 localFile.write(u.read())
                 localFile.close()
@@ -1216,15 +1144,18 @@
         self.head_data = h5py.File(self.head_file, 'r')["sa"]
         self.cortex = np.array(self.head_data["cortex75K"]["vc"])
         self.lead_field = np.array(self.head_data["cortex75K"]["V_fem"])
-        self.lead_field_normal = np.array(self.head_data["cortex75K"]["V_fem_normal"])
+        self.lead_field_normal = np.array(
+            self.head_data["cortex75K"]["V_fem_normal"])
         self.cortex_normals = np.array(self.head_data["cortex75K"]["normals"])
         self.elecs = np.array(self.head_data["locs_3D"])
 
         # Other properties that might be used for plotting
         # self.sulicmap = np.array(f["sa"]["cortex75K"]["sulcimap"])[0,:]
         # self.head = np.array(self.head_data["head"]["vc"])
-        # self.head_tri = np.array(self.head_data["head"]["tri"], dtype=int) - 1
-        # self.cortex_tri = np.array(self.head_data["cortex75K"]["tri"], dtype=int)[:, :] - 1
+        # self.head_tri = np.array(self.head_data["head"]["tri"],
+        #                          dtype=int) - 1
+        # self.cortex_tri = np.array(
+        #     self.head_data["cortex75K"]["tri"], dtype=int)[:, :] - 1
 
     def rotate_dipole_moment(self, dipole_moment):
         """
@@ -1254,7 +1185,6 @@
         closest_electrode = np.argmin(dists)
         min_dist = np.min(dists)
         return min_dist, closest_electrode
-
 
     def set_dipole_pos(self, dipole_pos=None):
 
@@ -1267,14 +1197,11 @@
             self.closest_vertex_idx = self.return_closest_idx(dipole_pos)
 
         self.dipole_pos = self.cortex[:, self.closest_vertex_idx]
-        # print("Dipole pos: ", self.dipole_pos)
-        # print("Normal vector: ", self.cortex_normals[:, self.closest_vertex_idx])
-
 
     def get_transformation_matrix(self, dipole_pos):
         '''
         Get linear response matrix mapping current dipole moment in [nA µm]
-        to EEG signal [pV] at EEG electrodes (n=231)
+        to EEG signal [mV] at EEG electrodes (n=231)
 
         parameters
         ----------
@@ -1287,7 +1214,5 @@
         response_matrix: ndarray
             shape (231, 3) ndarray
         '''
-
         self.set_dipole_pos(dipole_pos)
-        return self.lead_field[:, self.closest_vertex_idx, :].T
->>>>>>> 77dc8686
+        return self.lead_field[:, self.closest_vertex_idx, :].T / 1E6