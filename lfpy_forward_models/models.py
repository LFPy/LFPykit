--- conflicted
+++ resolved
@@ -406,15 +406,9 @@
 
     Parameters
     ----------
-<<<<<<< HEAD
-    cell : object
+    cell: object
         CellGeometry instance or similar.
-    sigma : float or list/ndarray of floats
-=======
-    cell: object
-        CellGeometry or similar instance.
     sigma: float or list/ndarray of floats
->>>>>>> 56226e62
         extracellular conductivity in units of [S/m]. A scalar value implies an
         isotropic extracellular conductivity. If a length 3 list or array of
         floats is provided, these values corresponds to an anisotropic
@@ -872,57 +866,57 @@
 
     Parameters
     ----------
-    cell : object
+    cell: object
         GeometryCell instance or similar.
-    sigma_T : float
+    sigma_T: float
         extracellular conductivity of neural tissue in unit (S/m)
-    sigma_S : float
+    sigma_S: float
         conductivity of saline bath that the neural slice is
         immersed in [1.5] (S/m)
-    sigma_G : float
+    sigma_G: float
         conductivity of MEA glass electrode plate. Most commonly
         assumed non-conducting [0.0] (S/m)
-    h : float, int
+    h: float, int
         Thickness in um of neural tissue layer containing current
         the current sources (i.e., in vitro slice or cortex)
-    z_shift : float, int
+    z_shift: float, int
         Height in um of neural tissue layer bottom. If e.g., top of neural
         tissue layer should be z=0, use z_shift=-h. Defaults to z_shift = 0, so
         that the neural tissue layer extends from z=0 to z=h.
-    squeeze_cell_factor : float or None
+    squeeze_cell_factor: float or None
         Factor to squeeze the cell in the z-direction. This is
         needed for large cells that are thicker than the slice, since no part
         of the cell is allowed to be outside the slice. The squeeze is done
         after the neural simulation, and therefore does not affect neuronal
         simulation, only calculation of extracellular potentials.
-    probe : MEAutility MEA object or None
+    probe: MEAutility MEA object or None
         MEAutility probe object
-    x, y, z : np.ndarray
+    x, y, z: np.ndarray
         coordinates or arrays of coordinates in units of (um).
         Must be same length
-    N : None or list of lists
+    N: None or list of lists
         Normal vectors [x, y, z] of each circular electrode contact surface,
         default None
-    r : float
+    r: float
         radius of each contact surface, default None
-    n : int
+    n: int
         if N is not None and r > 0, the number of discrete points used to
         compute the n-point average potential on each circular contact point.
-    contact_shape : str
+    contact_shape: str
         'circle'/'square' (default 'circle') defines the contact point shape
         If 'circle' r is the radius, if 'square' r is the side length
-    method : str
+    method: str
         switch between the assumption of 'linesource', 'pointsource',
         'root_as_point' to represent each compartment when computing
         extracellular potentials
-    verbose : bool
+    verbose: bool
         Flag for verbose output, i.e., print more information
-    seedvalue : int
+    seedvalue: int
         random seed when finding random position on contact with r > 0
 
     Examples
     --------
-    See also examples/example_MEA.py
+    See also <LFPy>/examples/example_MEA.py
 
     >>> import numpy as np
     >>> import matplotlib.pyplot as plt
